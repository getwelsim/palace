// Copyright Amazon.com, Inc. or its affiliates. All Rights Reserved.
// SPDX-License-Identifier: Apache-2.0

#ifndef PALACE_FEM_COEFFICIENT_HPP
#define PALACE_FEM_COEFFICIENT_HPP

#include <complex>
#include <map>
#include <memory>
#include <utility>
#include <vector>
#include <mfem.hpp>
#include "models/materialoperator.hpp"

namespace palace
{

//
// Derived coefficients which compute single values on internal boundaries where a possibly
// discontinuous function is given as an input grid function. These are all cheap to
// construct by design. All methods assume the provided grid function is ready for parallel
// comm on shared faces after a call to ExchangeFaceNbrData.
//

enum class MaterialPropertyType
{
  INV_PERMEABILITY,
  PERMITTIVITY_REAL,
  PERMITTIVITY_IMAG,
  PERMITTIVITY_ABS,
  CONDUCTIVITY,
  INV_LONDON_DEPTH,
  INV_Z0,
  INV_PERMEABILITY_C0
};

enum class MeshElementType
{
  ELEMENT,
  BDR_ELEMENT,
  SUBMESH,
  BDR_SUBMESH
};

// Returns the property value of the material for the given index. Two separate classes for
// domain element access and boundary element access, which returns the material property of
// the neighboring domain element.
template <MaterialPropertyType MatType, MeshElementType ElemType = MeshElementType::ELEMENT>
class MaterialPropertyCoefficient : public mfem::MatrixCoefficient
{
private:
  const MaterialOperator &mat_op;
  const double coef;

  static int GetAttribute(mfem::ElementTransformation &T)
  {
    if constexpr (ElemType == MeshElementType::SUBMESH ||
                  ElemType == MeshElementType::BDR_SUBMESH)
    {
      MFEM_ASSERT(
          T.ElementType == mfem::ElementTransformation::ELEMENT,
          "Invalid usage of MaterialPropertyCoefficient for given MeshElementType!");
      const mfem::ParSubMesh &submesh = *static_cast<mfem::ParSubMesh *>(T.mesh);
      const mfem::ParMesh &mesh = *submesh.GetParent();
      if constexpr (ElemType == MeshElementType::SUBMESH)
      {
        MFEM_ASSERT(
            submesh.GetFrom() == mfem::SubMesh::From::Domain,
            "Invalid usage of MaterialPropertyCoefficient for given MeshElementType!");
        return mesh.GetAttribute(submesh.GetParentElementIDMap()[T.ElementNo]);
      }
      else if constexpr (ElemType == MeshElementType::BDR_SUBMESH)
      {
        MFEM_ASSERT(
            submesh.GetFrom() == mfem::SubMesh::From::Boundary,
            "Invalid usage of MaterialPropertyCoefficient for given MeshElementType!");
        int i, o, iel1, iel2;
        mesh.GetBdrElementFace(submesh.GetParentElementIDMap()[T.ElementNo], &i, &o);
        mesh.GetFaceElements(i, &iel1, &iel2);
#ifdef MFEM_DEBUG
        int info1, info2, nc;
        mesh.GetFaceInfos(i, &info1, &info2, &nc);
        MFEM_VERIFY(nc == -1 && iel2 < 0 && info2 < 0,
                    "MaterialPropertyCoefficient should only be used for exterior "
                    "(single-sided) boundaries!");
#endif
        return mesh.GetAttribute(iel1);
      }
    }
    else if constexpr (ElemType == MeshElementType::ELEMENT)
    {
      MFEM_ASSERT(
          T.ElementType == mfem::ElementTransformation::ELEMENT,
          "Invalid usage of MaterialPropertyCoefficient for given MeshElementType!");
      return T.Attribute;
    }
    else if constexpr (ElemType == MeshElementType::BDR_ELEMENT)
    {
      MFEM_ASSERT(
          T.ElementType == mfem::ElementTransformation::BDR_ELEMENT,
          "Invalid usage of MaterialPropertyCoefficient for given MeshElementType!");
      int i, o, iel1, iel2;
      const mfem::Mesh &mesh = *T.mesh;
      mesh.GetBdrElementFace(T.ElementNo, &i, &o);
      mesh.GetFaceElements(i, &iel1, &iel2);
#ifdef MFEM_DEBUG
      int info1, info2, nc;
      mesh.GetFaceInfos(i, &info1, &info2, &nc);
      MFEM_VERIFY(nc == -1 && iel2 < 0 && info2 < 0,
                  "MaterialPropertyCoefficient should only be used for exterior "
                  "(single-sided) boundaries!");
#endif
      return mesh.GetAttribute(iel1);
    }
    MFEM_ABORT("Unsupported element type in MaterialPropertyCoefficient!");
    return 0;
  }

public:
  MaterialPropertyCoefficient(const MaterialOperator &op, double c = 1.0)
    : mfem::MatrixCoefficient(op.SpaceDimension()), mat_op(op), coef(c)
  {
  }

  void Eval(mfem::DenseMatrix &K, mfem::ElementTransformation &T,
            const mfem::IntegrationPoint &ip) override
  {
    const int attr = GetAttribute(T);
    if constexpr (MatType == MaterialPropertyType::INV_PERMEABILITY)
    {
      K = mat_op.GetInvPermeability(attr);
    }
    else if constexpr (MatType == MaterialPropertyType::PERMITTIVITY_REAL)
    {
      K = mat_op.GetPermittivityReal(attr);
    }
    else if constexpr (MatType == MaterialPropertyType::PERMITTIVITY_IMAG)
    {
      K = mat_op.GetPermittivityImag(attr);
    }
    else if constexpr (MatType == MaterialPropertyType::PERMITTIVITY_ABS)
    {
      K = mat_op.GetPermittivityAbs(attr);
    }
    else if constexpr (MatType == MaterialPropertyType::CONDUCTIVITY)
    {
      K = mat_op.GetConductivity(attr);
    }
    else if constexpr (MatType == MaterialPropertyType::INV_LONDON_DEPTH)
    {
      K = mat_op.GetInvLondonDepth(attr);
    }
    else if constexpr (MatType == MaterialPropertyType::INV_Z0)
    {
      K = mat_op.GetInvImpedance(attr);
    }
    else if constexpr (MatType == MaterialPropertyType::INV_PERMEABILITY_C0)
    {
      K.SetSize(height, width);
      Mult(mat_op.GetInvPermeability(attr), mat_op.GetLightSpeed(attr), K);
    }
    else
    {
      MFEM_ABORT("MaterialPropertyCoefficient::Eval() is not implemented for this "
                 "material property type!");
    }
    K *= coef;
  }
};

// Base class for coefficients which need to evaluate a GridFunction in a domain element
// attached to a boundary element, or both domain elements on either side for internal
// boundaries.
class BdrGridFunctionCoefficient
{
protected:
  mfem::ParMesh &mesh;
  const std::map<int, int> &local_to_shared;

  void GetElementTransformations(mfem::ElementTransformation &T,
                                 const mfem::IntegrationPoint &ip,
                                 mfem::ElementTransformation *&T1,
                                 mfem::ElementTransformation *&T2,
                                 mfem::Vector *C1 = nullptr);

public:
  BdrGridFunctionCoefficient(mfem::ParMesh &mesh, const std::map<int, int> &local_to_shared)
    : mesh(mesh), local_to_shared(local_to_shared)
  {
  }

  static void GetNormal(mfem::ElementTransformation &T, const mfem::IntegrationPoint &ip,
                        mfem::Vector &normal)
  {
    // Return normal vector to the boundary element at the provided integration point.
    normal.SetSize(T.GetSpaceDim());
    T.SetIntPoint(&ip);
    mfem::CalcOrtho(T.Jacobian(), normal);
    normal /= normal.Norml2();
  }
};

// Computes surface current J_s = n x H on boundaries from B as a vector grid function
// where n is an inward normal (computes -n x H for outward normal n). For a two-sided
// internal boundary, the contributions from both sides add.
class BdrCurrentVectorCoefficient : public mfem::VectorCoefficient,
                                    public BdrGridFunctionCoefficient
{
private:
  const mfem::ParGridFunction &B;
  const MaterialOperator &mat_op;
  mfem::Vector C1, W, VU, VL, nor;

public:
  BdrCurrentVectorCoefficient(const mfem::ParGridFunction &gf, const MaterialOperator &op)
    : mfem::VectorCoefficient(gf.ParFESpace()->GetParMesh()->SpaceDimension()),
      BdrGridFunctionCoefficient(*gf.ParFESpace()->GetParMesh(),
                                 op.GetLocalToSharedFaceMap()),
      B(gf), mat_op(op), C1(gf.VectorDim()), W(gf.VectorDim()), VU(gf.VectorDim()),
      VL(gf.VectorDim()), nor(gf.VectorDim())
  {
  }

  void Eval(mfem::Vector &V, mfem::ElementTransformation &T,
            const mfem::IntegrationPoint &ip) override
  {
    // Get neighboring elements.
    MFEM_ASSERT(vdim == 3, "BdrJVectorCoefficient expects a mesh in 3D space!");
    mfem::ElementTransformation *T1, *T2;
    GetElementTransformations(T, ip, T1, T2, &C1);

    // For interior faces, compute J_s = -n x H = -n x μ⁻¹(B1 - B2), where B1 (B2) is B in
    // el1 (el2) and n points out from el1.
    B.GetVectorValue(*T1, T1->GetIntPoint(), W);
    mat_op.GetInvPermeability(T1->Attribute).Mult(W, VU);
    if (T2)
    {
      // Double-sided, not a true boundary.
      B.GetVectorValue(*T2, T2->GetIntPoint(), W);
      mat_op.GetInvPermeability(T2->Attribute).Mult(W, VL);
      VU -= VL;
    }

    // Orient with normal pointing into el1.
    GetNormal(T, ip, nor);
    V.SetSize(vdim);
    if (C1 * nor < 0.0)
    {
      V[0] = -nor[1] * VU[2] + nor[2] * VU[1];
      V[1] = -nor[2] * VU[0] + nor[0] * VU[2];
      V[2] = -nor[0] * VU[1] + nor[1] * VU[0];
    }
    else
    {
      V[0] = nor[1] * VU[2] - nor[2] * VU[1];
      V[1] = nor[2] * VU[0] - nor[0] * VU[2];
      V[2] = nor[0] * VU[1] - nor[1] * VU[0];
    }
  }
};

// Computes a single-valued surface charge ρ_s = D ⋅ n on boundaries from E given as a
// vector grid function. For a two-sided internal boundary, the contributions from both
// sides add.
class BdrChargeCoefficient : public mfem::Coefficient, public BdrGridFunctionCoefficient
{
private:
  const mfem::ParGridFunction &E;
  const MaterialOperator &mat_op;
  mfem::Vector C1, W, VU, VL, nor;

public:
  BdrChargeCoefficient(const mfem::ParGridFunction &gf, const MaterialOperator &op)
    : mfem::Coefficient(), BdrGridFunctionCoefficient(*gf.ParFESpace()->GetParMesh(),
                                                      op.GetLocalToSharedFaceMap()),
      E(gf), mat_op(op), C1(gf.VectorDim()), W(gf.VectorDim()), VU(gf.VectorDim()),
      VL(gf.VectorDim()), nor(gf.VectorDim())
  {
  }

  double Eval(mfem::ElementTransformation &T, const mfem::IntegrationPoint &ip) override
  {
    // Get neighboring elements.
    mfem::ElementTransformation *T1, *T2;
    GetElementTransformations(T, ip, T1, T2, &C1);

    // For interior faces, compute D ⋅ n = ε (E1 - E2) ⋅ n, where E1 (E2) is E in el1 (el2)
    // to get a single-valued function.
    E.GetVectorValue(*T1, T1->GetIntPoint(), W);
    mat_op.GetPermittivityReal(T1->Attribute).Mult(W, VU);
    if (T2)
    {
      E.GetVectorValue(*T2, T2->GetIntPoint(), W);
      mat_op.GetPermittivityReal(T2->Attribute).Mult(W, VL);
      VU -= VL;
    }

    // Orient with normal pointing into el1.
    GetNormal(T, ip, nor);
    return (C1 * nor < 0.0) ? -(VU * nor) : VU * nor;
  }
};

// Computes the flux Φ_s = B ⋅ n on interior boundary elements using the user specified
// normal direction. Manually implements InnerProductCoefficient and
// VectorGridFunctionCoefficient to allow for evaluating the flux on internal boundaries.
class BdrFluxCoefficient : public mfem::Coefficient, public BdrGridFunctionCoefficient
{
private:
  const mfem::ParGridFunction &B;
  const mfem::Vector dir;
  mfem::Vector V, VL, nor;

public:
  BdrFluxCoefficient(const mfem::ParGridFunction &gf, mfem::Vector d,
                     const std::map<int, int> &local_to_shared)
    : mfem::Coefficient(),
      BdrGridFunctionCoefficient(*gf.ParFESpace()->GetParMesh(), local_to_shared), B(gf),
      dir(std::move(d)), V(gf.VectorDim()), VL(gf.VectorDim()), nor(gf.VectorDim())
  {
  }

  double Eval(mfem::ElementTransformation &T, const mfem::IntegrationPoint &ip) override
  {
    // Get neighboring elements.
    mfem::ElementTransformation *T1, *T2;
    GetElementTransformations(T, ip, T1, T2);

    // For interior faces, compute the average value. Since this is only used for
    // continuous (normal or tangential) values, we don't care that we average out the
    // discontinuous (tangential or normal) parts.
    B.GetVectorValue(*T1, T1->GetIntPoint(), V);
    if (T2)
    {
      B.GetVectorValue(*T2, T2->GetIntPoint(), VL);
      V += VL;
      V *= 0.5;
    }

    // Orient sign with the global direction.
    GetNormal(T, ip, nor);
    return (dir * nor < 0.0) ? -(V * nor) : V * nor;
  }
};

enum class DielectricInterfaceType
{
  DEFAULT,
  MA,
  MS,
  SA
};

// Computes a single-valued α Eᵀ E on boundaries from E given as a vector grid function.
// Uses the neighbor element on a user specified side to compute a single-sided value for
// potentially discontinuous solutions for an interior boundary element. The four cases
// correspond to a generic interface vs. specializations for metal-air, metal-substrate,
// and subtrate-air interfaces following:
//   J. Wenner et al., Surface loss simulations of superconducting coplanar waveguide
//     resonators, Appl. Phys. Lett. (2011).
template <DielectricInterfaceType Type>
class DielectricInterfaceCoefficient : public mfem::Coefficient,
                                       public BdrGridFunctionCoefficient
{
private:
  const mfem::ParGridFunction &E;
  const MaterialOperator &mat_op;
  const double ts, epsilon;
  const mfem::Vector side;
  mfem::Vector C1, V, nor;

  int Initialize(mfem::ElementTransformation &T, const mfem::IntegrationPoint &ip,
                 mfem::Vector &V)
  {
    // Get neighboring elements.
    mfem::ElementTransformation *T1, *T2;
    GetElementTransformations(T, ip, T1, T2, &C1);

    // Get the single-sided solution.
    if (!T2)
    {
      // Ignore side, solution is single-valued.
      E.GetVectorValue(*T1, T1->GetIntPoint(), V);
      return T1->Attribute;
    }
    if (!side.Size())
    {
      // With no side specified, try to take the solution from the element which corresponds
      // to the vacuum domain, or at least the one with the higher speed of light.
      if (mat_op.GetLightSpeedMin(T2->Attribute) > mat_op.GetLightSpeedMax(T1->Attribute))
      {
        E.GetVectorValue(*T2, T2->GetIntPoint(), V);
        return T2->Attribute;
      }
      E.GetVectorValue(*T1, T1->GetIntPoint(), V);
      return T1->Attribute;
    }
    if (C1 * side < 0.0)
    {
      // Get solution in el2.
      E.GetVectorValue(*T2, T2->GetIntPoint(), V);
      return T2->Attribute;
    }
    // Get solution in el1.
    E.GetVectorValue(*T1, T1->GetIntPoint(), V);
    return T1->Attribute;
  }

public:
  DielectricInterfaceCoefficient(const mfem::ParGridFunction &gf,
                                 const MaterialOperator &op, double ti, double ei,
                                 mfem::Vector s)
    : mfem::Coefficient(), BdrGridFunctionCoefficient(*gf.ParFESpace()->GetParMesh(),
                                                      op.GetLocalToSharedFaceMap()),
      E(gf), mat_op(op), ts(ti), epsilon(ei), side(std::move(s)), C1(gf.VectorDim()),
      V(gf.VectorDim()), nor(gf.VectorDim())
  {
  }

  double Eval(mfem::ElementTransformation &T, const mfem::IntegrationPoint &ip) override
  {
    MFEM_ABORT("DielectricInterfaceCoefficient::Eval() is not implemented for this "
               "interface type!");
    return 0.0;
  }
};

template <>
inline double DielectricInterfaceCoefficient<DielectricInterfaceType::MA>::Eval(
    mfem::ElementTransformation &T, const mfem::IntegrationPoint &ip)
{
  // Get single-sided solution and neighboring element attribute.
  Initialize(T, ip, V);
  GetNormal(T, ip, nor);

  // Metal-air interface: 0.5 * t / ε_MA * |E_n|² .
  double Vn = V * nor;
  return 0.5 * ts / epsilon * (Vn * Vn);
}

template <>
inline double DielectricInterfaceCoefficient<DielectricInterfaceType::MS>::Eval(
    mfem::ElementTransformation &T, const mfem::IntegrationPoint &ip)
{
  // Get single-sided solution and neighboring element attribute.
  int attr = Initialize(T, ip, V);
  GetNormal(T, ip, nor);

  // Metal-substrate interface: 0.5 * t * (ε_S)² / ε_MS * |E_n|² .
  const double Vn = V * nor;
  const double epsilon_S = mat_op.GetPermittivityReal(attr).InnerProduct(nor, nor);
  return 0.5 * ts * std::pow(epsilon_S, 2) / epsilon * (Vn * Vn);
}

template <>
inline double DielectricInterfaceCoefficient<DielectricInterfaceType::SA>::Eval(
    mfem::ElementTransformation &T, const mfem::IntegrationPoint &ip)
{
  // Get single-sided solution and neighboring element attribute.
  Initialize(T, ip, V);
  GetNormal(T, ip, nor);

  // Substrate-air interface: 0.5 * t * (ε_SA * |E_t|² + 1 / ε_MS * |E_n|²) .
  double Vn = V * nor;
  V.Add(-Vn, nor);
  return 0.5 * ts * (epsilon * (V * V) + (Vn * Vn) / epsilon);
}

template <>
inline double DielectricInterfaceCoefficient<DielectricInterfaceType::DEFAULT>::Eval(
    mfem::ElementTransformation &T, const mfem::IntegrationPoint &ip)
{
  // Get single-sided solution and neighboring element attribute.
  Initialize(T, ip, V);

  // No specific interface, use full field evaluation: 0.5 * t * ε * |E|² .
  return 0.5 * ts * epsilon * (V * V);
}

enum class EnergyDensityType
{
  ELECTRIC,
  MAGNETIC
};

// Returns the local energy density evaluated as 1/2 Dᴴ E or 1/2 Bᴴ H for real-valued
// material coefficients. For internal boundary elements, the solution is taken on the side
// of the element with the larger-valued material property (permittivity or permeability).
template <EnergyDensityType Type, typename GridFunctionType>
class EnergyDensityCoefficient : public mfem::Coefficient, public BdrGridFunctionCoefficient
{
private:
  const GridFunctionType &U;
  const MaterialOperator &mat_op;
  mfem::Vector V;

  double GetLocalEnergyDensity(mfem::ElementTransformation &T,
                               const mfem::IntegrationPoint &ip, int attr);

public:
  EnergyDensityCoefficient(const GridFunctionType &gf, const MaterialOperator &op)
    : mfem::Coefficient(), BdrGridFunctionCoefficient(*gf.ParFESpace()->GetParMesh(),
                                                      op.GetLocalToSharedFaceMap()),
      U(gf), mat_op(op), V(gf.ParFESpace()->GetParMesh()->SpaceDimension())
  {
  }

  double Eval(mfem::ElementTransformation &T, const mfem::IntegrationPoint &ip) override
  {
    if (T.ElementType == mfem::ElementTransformation::ELEMENT)
    {
      T.SetIntPoint(&ip);
      return GetLocalEnergyDensity(T, ip, T.Attribute);
    }
    if (T.ElementType == mfem::ElementTransformation::BDR_ELEMENT)
    {
      // Get neighboring elements.
      mfem::ElementTransformation *T1, *T2;
      GetElementTransformations(T, ip, T1, T2);

      // For interior faces, compute the value on the side where the material property is
      // larger (typically should choose the non-vacuum side).
      if (T2 &&
          mat_op.GetLightSpeedMax(T2->Attribute) < mat_op.GetLightSpeedMin(T1->Attribute))
      {
        return GetLocalEnergyDensity(*T2, T2->GetIntPoint(), T2->Attribute);
      }
      else
      {
        return GetLocalEnergyDensity(*T1, T1->GetIntPoint(), T1->Attribute);
      }
    }
    MFEM_ABORT("Unsupported element type in EnergyDensityCoefficient!");
    return 0.0;
  }
};

template <>
inline double
EnergyDensityCoefficient<EnergyDensityType::ELECTRIC, mfem::ParComplexGridFunction>::
    GetLocalEnergyDensity(mfem::ElementTransformation &T, const mfem::IntegrationPoint &ip,
                          int attr)
{
  // Only the real part of the permittivity contributes to the energy (imaginary part
  // cancels out in the inner product due to symmetry).
  U.real().GetVectorValue(T, ip, V);
  double res = mat_op.GetPermittivityReal(attr).InnerProduct(V, V);
  U.imag().GetVectorValue(T, ip, V);
  res += mat_op.GetPermittivityReal(attr).InnerProduct(V, V);
  return 0.5 * res;
}

template <>
inline double EnergyDensityCoefficient<EnergyDensityType::ELECTRIC, mfem::ParGridFunction>::
    GetLocalEnergyDensity(mfem::ElementTransformation &T, const mfem::IntegrationPoint &ip,
                          int attr)
{
  U.GetVectorValue(T, ip, V);
  return 0.5 * mat_op.GetPermittivityReal(attr).InnerProduct(V, V);
}

template <>
inline double
EnergyDensityCoefficient<EnergyDensityType::MAGNETIC, mfem::ParComplexGridFunction>::
    GetLocalEnergyDensity(mfem::ElementTransformation &T, const mfem::IntegrationPoint &ip,
                          int attr)
{
  U.real().GetVectorValue(T, ip, V);
  double res = mat_op.GetInvPermeability(attr).InnerProduct(V, V);
  U.imag().GetVectorValue(T, ip, V);
  res += mat_op.GetInvPermeability(attr).InnerProduct(V, V);
  return 0.5 * res;
}

template <>
inline double EnergyDensityCoefficient<EnergyDensityType::MAGNETIC, mfem::ParGridFunction>::
    GetLocalEnergyDensity(mfem::ElementTransformation &T, const mfem::IntegrationPoint &ip,
                          int attr)
{
  U.GetVectorValue(T, ip, V);
  return 0.5 * mat_op.GetInvPermeability(attr).InnerProduct(V, V);
}

// Returns the local field evaluated on a boundary element. For internal boundary elements,
// the solution is taken on the side of the element with the larger-valued material
// property (permittivity or permeability).
class BdrFieldVectorCoefficient : public mfem::VectorCoefficient,
                                  public BdrGridFunctionCoefficient
{
private:
  const mfem::ParGridFunction &U;
  const MaterialOperator &mat_op;

public:
  BdrFieldVectorCoefficient(const mfem::ParGridFunction &gf, const MaterialOperator &op)
    : mfem::VectorCoefficient(gf.ParFESpace()->GetParMesh()->SpaceDimension()),
      BdrGridFunctionCoefficient(*gf.ParFESpace()->GetParMesh(),
                                 op.GetLocalToSharedFaceMap()),
      U(gf), mat_op(op)
  {
  }

  void Eval(mfem::Vector &V, mfem::ElementTransformation &T,
            const mfem::IntegrationPoint &ip) override
  {
    // Get neighboring elements.
    mfem::ElementTransformation *T1, *T2;
    GetElementTransformations(T, ip, T1, T2);

    // For interior faces, compute the value on the side where the material property is
    // larger (typically should choose the non-vacuum side).
    if (T2 &&
        mat_op.GetLightSpeedMax(T2->Attribute) < mat_op.GetLightSpeedMin(T1->Attribute))
    {
      U.GetVectorValue(*T2, T2->GetIntPoint(), V);
    }
    else
    {
      U.GetVectorValue(*T1, T1->GetIntPoint(), V);
    }
  }
};

class BdrFieldCoefficient : public mfem::Coefficient, public BdrGridFunctionCoefficient
{
private:
  const mfem::ParGridFunction &U;
  const MaterialOperator &mat_op;

public:
  BdrFieldCoefficient(const mfem::ParGridFunction &gf, const MaterialOperator &op)
    : mfem::Coefficient(), BdrGridFunctionCoefficient(*gf.ParFESpace()->GetParMesh(),
                                                      op.GetLocalToSharedFaceMap()),
      U(gf), mat_op(op)
  {
  }

  double Eval(mfem::ElementTransformation &T, const mfem::IntegrationPoint &ip) override
  {
    // Get neighboring elements.
    mfem::ElementTransformation *T1, *T2;
    GetElementTransformations(T, ip, T1, T2);

    // For interior faces, compute the value on the side where the material property is
    // larger (typically should choose the non-vacuum side).
    if (T2 &&
        mat_op.GetLightSpeedMax(T2->Attribute) < mat_op.GetLightSpeedMin(T1->Attribute))
    {
      return U.GetValue(*T2, T2->GetIntPoint());
    }
    else
    {
      return U.GetValue(*T1, T1->GetIntPoint());
    }
  }
};

// Wraps a mfem::MatrixCoefficient to compute a scalar coefficient as nᵀ M n. Only works
// for square matrix coefficients of size equal to the spatial dimension.
class NormalProjectedCoefficient : public mfem::Coefficient
{
  std::unique_ptr<mfem::MatrixCoefficient> c;
  mfem::DenseMatrix K;
  mfem::Vector nor;

public:
  NormalProjectedCoefficient(std::unique_ptr<mfem::MatrixCoefficient> &&coef)
    : mfem::Coefficient(), c(std::move(coef)), K(c->GetHeight(), c->GetWidth()),
      nor(c->GetHeight())
  {
  }

  double Eval(mfem::ElementTransformation &T, const mfem::IntegrationPoint &ip) override
  {
    c->Eval(K, T, ip);
    BdrGridFunctionCoefficient::GetNormal(T, ip, nor);
    return K.InnerProduct(nor, nor);
  }
};

class VectorWrappedCoefficient : public mfem::VectorCoefficient
{
private:
  std::unique_ptr<mfem::Coefficient> c;

public:
  VectorWrappedCoefficient(int d, std::unique_ptr<mfem::Coefficient> &&coef)
    : mfem::VectorCoefficient(d), c(std::move(coef))
  {
  }

  void SetTime(double t) override
  {
    mfem::VectorCoefficient::SetTime(t);
    c->SetTime(t);
  }

  void Eval(mfem::Vector &V, mfem::ElementTransformation &T,
            const mfem::IntegrationPoint &ip) override
  {
    V.SetSize(vdim);
    V = c->Eval(T, ip);
  }
};

class MatrixWrappedCoefficient : public mfem::MatrixCoefficient
{
private:
  std::unique_ptr<mfem::Coefficient> c;

public:
  MatrixWrappedCoefficient(int d, std::unique_ptr<mfem::Coefficient> &&coef)
    : mfem::MatrixCoefficient(d), c(std::move(coef))
  {
  }

  void SetTime(double t) override
  {
    mfem::MatrixCoefficient::SetTime(t);
    c->SetTime(t);
  }

  void Eval(mfem::DenseMatrix &K, mfem::ElementTransformation &T,
            const mfem::IntegrationPoint &ip) override
  {
    K.Diag(c->Eval(T, ip), height);
  }
};

class SumCoefficient : public mfem::Coefficient
{
private:
  std::vector<std::pair<std::unique_ptr<mfem::Coefficient>, const mfem::Array<int> *>> c;

  void AddCoefficient(std::unique_ptr<mfem::Coefficient> &&coef,
                      const mfem::Array<int> *marker)
  {
    c.emplace_back(std::move(coef), marker);
  }

public:
  SumCoefficient() : mfem::Coefficient() {}

  bool empty() const { return c.empty(); }

  void AddCoefficient(std::unique_ptr<mfem::Coefficient> &&coef)
  {
    AddCoefficient(std::move(coef), nullptr);
  }

  void AddCoefficient(std::unique_ptr<mfem::Coefficient> &&coef,
                      const mfem::Array<int> &marker)
  {
    AddCoefficient(std::move(coef), &marker);
  }

  void SetTime(double t) override
  {
    mfem::Coefficient::SetTime(t);
    for (auto &[coef, marker] : c)
    {
      coef->SetTime(t);
    }
  }

  double Eval(mfem::ElementTransformation &T, const mfem::IntegrationPoint &ip) override
  {
    double val = 0.0;
    for (auto &[coef, marker] : c)
    {
      if (!marker || (*marker)[T.Attribute - 1])
      {
        val += coef->Eval(T, ip);
      }
    }
    return val;
  }
};

class SumVectorCoefficient : public mfem::VectorCoefficient
{
private:
  std::vector<std::pair<std::unique_ptr<mfem::VectorCoefficient>, const mfem::Array<int> *>>
      c;
<<<<<<< HEAD
=======
  mfem::Vector U;
>>>>>>> ab5550be

  void AddCoefficient(std::unique_ptr<mfem::VectorCoefficient> &&coef,
                      const mfem::Array<int> *marker)
  {
    MFEM_VERIFY(coef->GetVDim() == vdim,
                "Invalid VectorCoefficient dimensions for SumVectorCoefficient!");
    c.emplace_back(std::move(coef), marker);
  }

  void AddCoefficient(std::unique_ptr<mfem::Coefficient> &&coef,
                      const mfem::Array<int> *marker)
  {
    c.emplace_back(std::make_unique<VectorWrappedCoefficient>(vdim, std::move(coef)),
                   marker);
  }

public:
  SumVectorCoefficient(int d) : mfem::VectorCoefficient(d) {}

  bool empty() const { return c.empty(); }

  void AddCoefficient(std::unique_ptr<mfem::VectorCoefficient> &&coef)
  {
    AddCoefficient(std::move(coef), nullptr);
  }

  void AddCoefficient(std::unique_ptr<mfem::VectorCoefficient> &&coef,
                      const mfem::Array<int> &marker)
  {
    AddCoefficient(std::move(coef), &marker);
  }

  void AddCoefficient(std::unique_ptr<mfem::Coefficient> &&coef)
  {
    AddCoefficient(std::move(coef), nullptr);
  }

  void AddCoefficient(std::unique_ptr<mfem::Coefficient> &&coef,
                      const mfem::Array<int> &marker)
  {
    AddCoefficient(std::move(coef), &marker);
  }

  void SetTime(double t) override
  {
    mfem::VectorCoefficient::SetTime(t);
    for (auto &[coef, marker] : c)
    {
      coef->SetTime(t);
    }
  }

  void Eval(mfem::Vector &V, mfem::ElementTransformation &T,
            const mfem::IntegrationPoint &ip) override
  {
    mfem::Vector U(vdim);
    V.SetSize(vdim);
    V = 0.0;
    for (auto &[coef, marker] : c)
    {
      if (!marker || (*marker)[T.Attribute - 1])
      {
        coef->Eval(U, T, ip);
        V += U;
      }
    }
  }
};

class SumMatrixCoefficient : public mfem::MatrixCoefficient
{
private:
  std::vector<std::pair<std::unique_ptr<mfem::MatrixCoefficient>, const mfem::Array<int> *>>
      c;
<<<<<<< HEAD
=======
  mfem::DenseMatrix M;
>>>>>>> ab5550be

  void AddCoefficient(std::unique_ptr<mfem::MatrixCoefficient> &&coef,
                      const mfem::Array<int> *marker)
  {
    MFEM_VERIFY(coef->GetHeight() == height && coef->GetWidth() == width,
                "Invalid MatrixCoefficient dimensions for SumMatrixCoefficient!");
    c.emplace_back(std::move(coef), marker);
  }

  void AddCoefficient(std::unique_ptr<mfem::Coefficient> &&coef,
                      const mfem::Array<int> *marker)
  {
    MFEM_VERIFY(width == height, "MatrixWrappedCoefficient can only be constructed for "
                                 "square MatrixCoefficient objects!");
    c.emplace_back(std::make_unique<MatrixWrappedCoefficient>(height, std::move(coef)),
                   marker);
  }

public:
  SumMatrixCoefficient(int d) : mfem::MatrixCoefficient(d) {}
  SumMatrixCoefficient(int h, int w) : mfem::MatrixCoefficient(h, w) {}

  bool empty() const { return c.empty(); }

  void AddCoefficient(std::unique_ptr<mfem::MatrixCoefficient> &&coef)
  {
    AddCoefficient(std::move(coef), nullptr);
  }

  void AddCoefficient(std::unique_ptr<mfem::MatrixCoefficient> &&coef,
                      const mfem::Array<int> &marker)
  {
    AddCoefficient(std::move(coef), &marker);
  }

  void AddCoefficient(std::unique_ptr<mfem::Coefficient> &&coef)
  {
    AddCoefficient(std::move(coef), nullptr);
  }

  void AddCoefficient(std::unique_ptr<mfem::Coefficient> &&coef,
                      const mfem::Array<int> &marker)
  {
    AddCoefficient(std::move(coef), &marker);
  }

  void SetTime(double t) override
  {
    mfem::MatrixCoefficient::SetTime(t);
    for (auto &[coef, marker] : c)
    {
      coef->SetTime(t);
    }
  }

  void Eval(mfem::DenseMatrix &K, mfem::ElementTransformation &T,
            const mfem::IntegrationPoint &ip) override
  {
    mfem::DenseMatrix M(height, width);
    K.SetSize(height, width);
    K = 0.0;
    for (auto &[coef, marker] : c)
    {
      if (!marker || (*marker)[T.Attribute - 1])
      {
        coef->Eval(M, T, ip);
        K += M;
      }
    }
  }
};

}  // namespace palace

#endif  // PALACE_FEM_COEFFICIENT_HPP<|MERGE_RESOLUTION|>--- conflicted
+++ resolved
@@ -782,10 +782,6 @@
 private:
   std::vector<std::pair<std::unique_ptr<mfem::VectorCoefficient>, const mfem::Array<int> *>>
       c;
-<<<<<<< HEAD
-=======
-  mfem::Vector U;
->>>>>>> ab5550be
 
   void AddCoefficient(std::unique_ptr<mfem::VectorCoefficient> &&coef,
                       const mfem::Array<int> *marker)
@@ -860,10 +856,6 @@
 private:
   std::vector<std::pair<std::unique_ptr<mfem::MatrixCoefficient>, const mfem::Array<int> *>>
       c;
-<<<<<<< HEAD
-=======
-  mfem::DenseMatrix M;
->>>>>>> ab5550be
 
   void AddCoefficient(std::unique_ptr<mfem::MatrixCoefficient> &&coef,
                       const mfem::Array<int> *marker)
